--- conflicted
+++ resolved
@@ -90,12 +90,9 @@
     ignore: Using or importing the ABCs from 'collections'
     ignore: the imp module is deprecated
     ignore: indexing past lexsort depth may impact performance.
-<<<<<<< HEAD
     ignore: No GPU/TPU found, falling back to CPU.
-=======
     ignore: Method .ptp is deprecated and will be removed in a future version. Use numpy.ptp instead.
 
->>>>>>> 78fdf28f
 markers =
     wip: Tests that are work-in-progress.
 norecursedirs =
